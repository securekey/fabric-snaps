#
# Copyright SecureKey Technologies Inc. All Rights Reserved.
#
# SPDX-License-Identifier: Apache-2.0
#

CONTAINER_IDS = $(shell docker ps -a -q)
DEV_IMAGES = $(shell docker images dev-* -q)
PACKAGE_NAME = github.com/securekey/fabric-snaps
export GO_LDFLAGS=-s

snaps: clean
	@echo "Building snaps..."
	@mkdir -p build/snaps
	@mkdir -p build/snapsbinary
	@docker run -i \
		-v $(abspath .):/opt/gopath/src/$(PACKAGE_NAME) \
		-v $(abspath build/snaps):/opt/snaps \
<<<<<<< HEAD
=======
		-v $(abspath build/snapsbinary):/opt/snapsbinary \
>>>>>>> 8ff2db97
		hyperledger/fabric-tools:latest \
		/bin/bash -c "/opt/gopath/src/$(PACKAGE_NAME)/scripts/build_snaps.sh"
	
depend:
	@scripts/dependencies.sh

checks: depend license lint spelling

.PHONY: license
license:
	@scripts/check_license.sh

lint:
	@scripts/check_lint.sh

spelling:
	@scripts/check_spelling.sh

unit-test: depend
	@scripts/unit.sh

integration-test: clean depend snaps cp-snaps-tobdd
	@scripts/integration.sh

cp-snaps-tobdd: clean depend snaps
	@mkdir ./bddtests/fixtures/config/extsysccs
	@mkdir ./bddtests/fixtures/config/snapsbinary
	@cp -r build/snaps/* ./bddtests/fixtures/config/extsysccs/

all: clean checks snaps unit-test integration-test

snaps-4-bdd: clean checks snaps cp-snaps-tobdd

clean: 
	rm -Rf ./bddtests/fixtures/config/extsysccs
	rm -Rf ./bddtests/fixtures/config/snapsbinary
	rm -Rf ./bddtests/docker-compose.log
	rm -Rf ./build

clean-images:
	@echo "Stopping all containers, pruning containers and images, deleting dev images"
ifneq ($(strip $(CONTAINER_IDS)),)
	@docker stop $(CONTAINER_IDS)
endif
	@docker system prune -f
ifneq ($(strip $(DEV_IMAGES)),)
	@docker rmi $(DEV_IMAGES) -f
endif<|MERGE_RESOLUTION|>--- conflicted
+++ resolved
@@ -16,13 +16,10 @@
 	@docker run -i \
 		-v $(abspath .):/opt/gopath/src/$(PACKAGE_NAME) \
 		-v $(abspath build/snaps):/opt/snaps \
-<<<<<<< HEAD
-=======
 		-v $(abspath build/snapsbinary):/opt/snapsbinary \
->>>>>>> 8ff2db97
 		hyperledger/fabric-tools:latest \
 		/bin/bash -c "/opt/gopath/src/$(PACKAGE_NAME)/scripts/build_snaps.sh"
-	
+
 depend:
 	@scripts/dependencies.sh
 
@@ -53,7 +50,7 @@
 
 snaps-4-bdd: clean checks snaps cp-snaps-tobdd
 
-clean: 
+clean:
 	rm -Rf ./bddtests/fixtures/config/extsysccs
 	rm -Rf ./bddtests/fixtures/config/snapsbinary
 	rm -Rf ./bddtests/docker-compose.log
